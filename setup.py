import platform
import sys

from setuptools import find_packages
from distutils.core import setup
from distutils.extension import Extension
import distutils.ccompiler
__version__ = '0.1.0'

CLASSIFIERS = [
    "Development Status :: 3 - Alpha",
    "Intended Audience :: Science/Research",
    "Intended Audience :: Developers",
    "Programming Language :: Cython",
    "Programming Language :: Python :: 3 :: Only",
    "Topic :: Scientific/Engineering :: Bio-Informatics",
    "Topic :: Scientific/Engineering :: Chemistry",
    "Operating System :: POSIX",
    "Operating System :: Unix",
    "Operating System :: MacOS",
]

# protect agaist absent cython/numpy
try:
    import numpy as np
    import Cython
    if Cython.__version__ < '0.19':
        raise ImportError
    from Cython.Build import cythonize
except ImportError:
    sys.stderr.write('-' * 80)
    sys.stderr.write('\n'.join([
        'Error: building enspara requires numpy and cython>=0.19',
        'Try running the command ``pip install numpy cython`` or'
        '``conda install numpy cython``.',

        'or see http://docs.scipy.org/doc/numpy/user/install.html and'
        'http://cython.org/ for more information.']))

use_openmp = False
def use_openmp():
    use_openmp = True
    install_requires.append('mpi4py>=2.0.0')

install_requires = [
    'Cython>=0.24',
    'numpy>=1.13',
    'tables>=3.2',
    'matplotlib>=1.5.1',
    'mdtraj>=1.7',
    'psutil>=5.2.2',
    'pandas',
    'scikit-learn>=0.19.0',
    'scipy>=0.17'
        ]

# this code checks for OS. If OS is OSx then it checks for GCC as default compiler
#if GCC is the default compiler adds -fopenmp to linker and compiler args. 
if 'darwin' in platform.system().lower():
    if 'gcc' in  distutils.ccompiler.get_default_compiler():
        use_openmp() 
    else:
        use_openmp = False
else:
    use_openmp()

extra_compile_args = ['-Wno-unreachable-code']
extra_link_args = []

if use_openmp:
    extra_compile_args += ['-fopenmp']
    extra_link_args = ['-fopenmp']

# build cython with `python setup.py build_ext --inplace`

cython_extensions = [
    Extension(
        "enspara.info_theory.libinfo",
        ["enspara/info_theory/libinfo.pyx"],
        extra_compile_args=extra_compile_args,
        extra_link_args=extra_link_args,
    ), Extension(
        "enspara.geometry.libdist",
        ["enspara/geometry/libdist.pyx"],
        extra_compile_args=extra_compile_args,
        extra_link_args=extra_link_args,
    ), Extension(
        "enspara.msm.libmsm",
        ["enspara/msm/libmsm.pyx"],
        extra_compile_args=extra_compile_args,
        extra_link_args=extra_link_args,
    )]

setup(
    name='enspara',
    packages=find_packages(exclude=["tests"],),
    version=__version__,
    project_urls={
        'Documentation': 'https://enspara.readthedocs.io',
        'Source': 'https://github.com/bowman-lab/enspara',
        'Tracker': 'https://github.com/bowman-lab/enspara/issues',
    },
    platforms=['Linux', 'Mac OS-X', 'Unix'],
    classifiers=CLASSIFIERS,
    include_dirs=[np.get_include()],
    ext_modules=cythonize(cython_extensions),
    python_requires='>=3.5,<3.8',  # cython is broken for 3.7
    entry_points={'console_scripts': ['enspara = enspara.apps.main:main']},
    setup_requires=['Cython>=0.24', 'numpy>=1.13'],
<<<<<<< HEAD
    install_requires=install_requires,
=======
    install_requires=[
        'Cython>=0.24',
        'numpy>=1.13',
        'tables>=3.2',
        'matplotlib>=1.5.1',
        'mdtraj>=1.7',
        'mpi4py>=2.0.0',
        'psutil>=5.2.2',
        'pandas',
        'scikit-learn>=0.21.0',
        'scipy>=0.17'
    ],
>>>>>>> 90b1c51a
    extras_require={
        'dev': [
            'nose',
        ],
        'docs': [
            'Sphinx>=1.6.4',
            'sphinx-rtd-theme>=0.2.4',
            'sphinxcontrib-websupport>=1.0.1',
            'numpydoc>=0.7.0',
        ]
    },
    zip_safe=False
)<|MERGE_RESOLUTION|>--- conflicted
+++ resolved
@@ -50,9 +50,9 @@
     'mdtraj>=1.7',
     'psutil>=5.2.2',
     'pandas',
-    'scikit-learn>=0.19.0',
+    'scikit-learn>=0.21.0',
     'scipy>=0.17'
-        ]
+]
 
 # this code checks for OS. If OS is OSx then it checks for GCC as default compiler
 #if GCC is the default compiler adds -fopenmp to linker and compiler args. 
@@ -107,22 +107,7 @@
     python_requires='>=3.5,<3.8',  # cython is broken for 3.7
     entry_points={'console_scripts': ['enspara = enspara.apps.main:main']},
     setup_requires=['Cython>=0.24', 'numpy>=1.13'],
-<<<<<<< HEAD
     install_requires=install_requires,
-=======
-    install_requires=[
-        'Cython>=0.24',
-        'numpy>=1.13',
-        'tables>=3.2',
-        'matplotlib>=1.5.1',
-        'mdtraj>=1.7',
-        'mpi4py>=2.0.0',
-        'psutil>=5.2.2',
-        'pandas',
-        'scikit-learn>=0.21.0',
-        'scipy>=0.17'
-    ],
->>>>>>> 90b1c51a
     extras_require={
         'dev': [
             'nose',
