import logging
import warnings

import numpy as np
import scipy.sparse
import scipy.sparse.linalg

from .transition_matrices import eq_probs

logger = logging.getLogger(__name__)
logger.setLevel(logging.INFO)


def mle(C, prior_counts=None, calculate_eq_probs=True):
    """Transform a counts matrix to a probability matrix using
    maximum-liklihood estimation (prinz) method.

    Parameters
    ----------
    C : array, shape=(n_states, n_states)
        The matrix to symmetrize
    prior_counts: int or array, shape=(n_states, n_states), default=None
        Number or matrix of pseudocounts to add to the transition counts
        matrix.
    calculate_eq_probs: bool, default=True
        Compute the equilibrium probability distribution of the output
        matrix T. This flag is provided for compatibility with other
        builders only, as it has no effect in MLE (and, in fact, emits a
        warning).

    Returns
    -------
    C : array, shape=(n_states, n_states)
        Transition counts matrix after the addition of pseudocounts.
    T : array, shape=(n_states, n_states)
        Transition probabilities matrix derived from `C`.
    eq_probs : array, shape=(n_states)
        Equilibrium probability distribution of `T`.

    See Also
    --------
    msmbuilder.msm.MarkovStateModel and
    msmbuilder._markovstatemodel._transmat_mle_prinz

    References
    ----------
    [1] Prinz, Jan-Hendrik, et al. "Markov models of molecular kinetics:
        Generation and validation." J Chem. Phys. 134.17 (2011): 174105.
    """

    try:
        with warnings.catch_warnings():
            # this is here to catch sklearn deprication warnings
            warnings.simplefilter("ignore")
            from msmbuilder.msm._markovstatemodel import \
                _transmat_mle_prinz as mle
    except ImportError:
        logger.error("To use MLE MSM fitting, MSMBuilder is required. "
                     "See http://msmbuilder.org.")
        raise

    # this is extremely wierd, since I actually expect anything taking
    # a counts matrix to take integers?
    C = C.astype('double')

    if prior_counts is not None:
        C = _apply_prior_counts(C, prior_counts)

    sparsetype = np.array
    if scipy.sparse.issparse(C):
        sparsetype = type(C)
        C = C.todense()

    equilibrium = None
    if not calculate_eq_probs:
        warnings.warn('MLE method cannot suppress calculation of '
                      'equilibrium probabilities, since they are calculated '
                      'together.', category=RuntimeWarning)
        T, _ = mle(C)
    else:
        T, equilibrium = mle(C)

    C = sparsetype(C)
    T = sparsetype(T)

    return C, T, equilibrium


def transpose(C, prior_counts=None, calculate_eq_probs=True):
    """Transform a counts matrix to a probability matrix using the
    transpose method.

    Parameters
    ----------
    C : array, shape=(n_states, n_states)
        The matrix to symmetrize
    calculate_eq_probs: bool, default=True
        Compute the equilibrium probability distribution of the output
        matrix T. For transpose, this computation is cheap, but the flag
        is still supported for compatibility purposes.

    Returns
    -------
    C : array, shape=(n_states, n_states)
        Transition counts matrix after symmetrization.
    T : array, shape=(n_states, n_states)
        Transition probabilities matrix derived from `C`.
    eq_probs : array, shape=(n_states)
        Equilibrium probability distribution of `T`.
    """

    if prior_counts is not None:
        C = _apply_prior_counts(C, prior_counts)

    C_sym = C + C.T
    probs = _row_normalize(C_sym)

    # C + C.T changes the type of sparse matrices, so recast here.
    if type(C) is not type(probs):
        probs = type(C)(probs)
        C_sym = type(C)(C_sym)

    equilibrium = None
    if calculate_eq_probs:
        equilibrium = np.array(np.sum(C_sym, axis=1) / np.sum(C_sym)).flatten()

    return C_sym/2, probs, equilibrium


def normalize(C, prior_counts=None, calculate_eq_probs=True):
    """Transform a transition counts matrix to a transition probability
    matrix by row-normalizing it. This does not guarantee ergodicity or
    enforce equilibrium.

    Parameters
    ----------
    C : array, shape=(n_states, n_states)
        The matrix to normalize.
    calculate_eq_probs: bool, default=True
        Compute the equilibrium probability distribution of the output
        matrix T. This is useful because calculating the eq probs is
        expensive.

    Returns
    -------
    C : array, shape=(n_states, n_states)
        Transition counts matrix after symmetrization.
    T : array, shape=(n_states, n_states)
        Transition probabilities matrix derived from `C`.
    eq_probs : array, shape=(n_states)
        Equilibrium probability distribution of `T`.
    """

<<<<<<< HEAD
    if prior_counts is not None:
        C = _apply_prior_counts(C, prior_counts)

    probs = row_normalize(C)
=======
    probs = _row_normalize(C)
>>>>>>> c647c6c6

    equilibrium = None
    if calculate_eq_probs:
        equilibrium = eq_probs(probs)

    return C, probs, equilibrium


<<<<<<< HEAD
def _apply_prior_counts(C, prior_counts):
    """Apply prior_counts to counts matrix C
    """

    if prior_counts is not None:
        C += prior_counts

    return C


def row_normalize(C):
=======
def _row_normalize(C):
>>>>>>> c647c6c6
    """Normalize every row of a transition count matrix to obtain a
    transition probability matrix.

    Parameters
    ----------
    C : array, shape=(n_states, n_states)
        A transition count matrix.

    Returns
    -------
    T : array, shape=(n_states, n_states)
        A row-normalized transition probability matrix.
    """

    n_states = C.shape[0]

    if scipy.sparse.isspmatrix(C):
        C_csr = scipy.sparse.csr_matrix(C).asfptype()
        weights = np.asarray(C_csr.sum(axis=1)).flatten()
        inv_weights = np.zeros(n_states)
        inv_weights[weights > 0] = 1.0 / weights[weights > 0]
        inv_weights = scipy.sparse.dia_matrix((inv_weights, 0),
                                              C_csr.shape).tocsr()
        T = inv_weights.dot(C_csr)
        T = type(C)(T)  # recast T to the input type
    else:
        weights = np.asarray(C.sum(axis=1)).flatten()
        inv_weights = np.zeros(n_states)
        inv_weights[weights > 0] = 1.0 / weights[weights > 0]
        T = C * inv_weights.reshape((n_states, 1))

    return T<|MERGE_RESOLUTION|>--- conflicted
+++ resolved
@@ -151,14 +151,10 @@
         Equilibrium probability distribution of `T`.
     """
 
-<<<<<<< HEAD
     if prior_counts is not None:
         C = _apply_prior_counts(C, prior_counts)
 
-    probs = row_normalize(C)
-=======
     probs = _row_normalize(C)
->>>>>>> c647c6c6
 
     equilibrium = None
     if calculate_eq_probs:
@@ -167,7 +163,6 @@
     return C, probs, equilibrium
 
 
-<<<<<<< HEAD
 def _apply_prior_counts(C, prior_counts):
     """Apply prior_counts to counts matrix C
     """
@@ -178,10 +173,7 @@
     return C
 
 
-def row_normalize(C):
-=======
 def _row_normalize(C):
->>>>>>> c647c6c6
     """Normalize every row of a transition count matrix to obtain a
     transition probability matrix.
 
