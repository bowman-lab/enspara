--- conflicted
+++ resolved
@@ -1,12 +1,5 @@
 from __future__ import print_function, division, absolute_import
 
-<<<<<<< HEAD
-
-__all__ = ['multi_group_rmsd', 'unit_vector']
-
-from .unit_vector import *
 from .pockets import *
 from .rotamer import *
-=======
-from .pockets import get_pockets
->>>>>>> 05bb5f04
+from .pockets import get_pockets