--- conflicted
+++ resolved
@@ -1,9 +1,5 @@
-<<<<<<< HEAD
-
-=======
 """High-level routines crucial for Correlation of All Rotamer Dihedrals.
 """
->>>>>>> 80d97b0e
 
 import logging
 
@@ -53,16 +49,10 @@
 
     References
     ----------
-<<<<<<< HEAD
-    [1]  Sukrit Singh and Gregory R. Bowman, "Quantifying allosteric communication via 
+    .. [1] Sukrit Singh and Gregory R. Bowman, "Quantifying allosteric communication via 
         both concerted structural changes and conformational disorder with CARDS".
         Journal of Chemical Theory and Computation 2017 13 (4), 1509-1517
         DOI: 10.1021/acs.jctc.6b01181 
-=======
-    .. [1] Singh, S., & Bowman, G. R. (2017). Quantifying Allosteric
-        Communication via Correlations in Structure and Disorder.
-        Biophysical Journal, 112(3), 498a.
->>>>>>> 80d97b0e
     """
 
     logger.debug("Assigning to rotameric states")
