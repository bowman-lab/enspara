--- conflicted
+++ resolved
@@ -1,9 +1,3 @@
-<<<<<<< HEAD
-
-
-
-=======
->>>>>>> 80d97b0e
 import logging
 import numpy as np
 from ..util import array as ra
@@ -156,18 +150,15 @@
     -------
     disordered_trajs: list
         List of arrays with disorder/order assignments for each trajectory
-
-<<<<<<< HEAD
+    disorder_n_states: ndarray, shape=(n_features,)
+        The number of possible states for each feature in disordered_trajs
+
     References
     ----------
-    [1] Sukrit Singh and Gregory R. Bowman, "Quantifying allosteric communication via 
+    .. [1] Sukrit Singh and Gregory R. Bowman, "Quantifying allosteric communication via 
         both concerted structural changes and conformational disorder with CARDS".
         Journal of Chemical Theory and Computation 2017 13 (4), 1509-1517
         DOI: 10.1021/acs.jctc.6b01181 
-=======
-    disorder_n_states: ndarray, shape=(n_features,)
-        The number of possible states for each feature in disordered_trajs
->>>>>>> 80d97b0e
     """
 
     logger.debug("Calculating ordered/disordered times")
@@ -211,16 +202,13 @@
 
     mean_disordered_times: array, shape=(n_features,)
         Mean disordered time for each feature
-<<<<<<< HEAD
 
     References
     ----------
-    [1] Sukrit Singh and Gregory R. Bowman, "Quantifying allosteric communication via 
+    .. [1] Sukrit Singh and Gregory R. Bowman, "Quantifying allosteric communication via 
         both concerted structural changes and conformational disorder with CARDS".
         Journal of Chemical Theory and Computation 2017 13 (4), 1509-1517
         DOI: 10.1021/acs.jctc.6b01181 
-=======
->>>>>>> 80d97b0e
     """
 
     n_traj = len(rotamer_trajs)
