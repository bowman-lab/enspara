--- conflicted
+++ resolved
@@ -44,16 +44,13 @@
         trajectories: iterable, shape = n_trjs * (n_frames, n_features)
             Trajectories to consider for the calculation. Generators are
             accepted and can be used to mitigate memory usage.
-<<<<<<< HEAD
 
         References
         -------------
-        [1]  Sukrit Singh and Gregory R. Bowman, "Quantifying allosteric communication via 
+        .. [1] Sukrit Singh and Gregory R. Bowman, "Quantifying allosteric communication via 
             both concerted structural changes and conformational disorder with CARDS".
             Journal of Chemical Theory and Computation 2017 13 (4), 1509-1517
             DOI: 10.1021/acs.jctc.6b01181 
-=======
->>>>>>> 80d97b0e
         """
 
         # to support both lists and generators, we use an iterator over
