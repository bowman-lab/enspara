--- conflicted
+++ resolved
@@ -334,7 +334,6 @@
             ra.RaggedArray([[True, False, True, True],
                             [True, True, True]]))
 
-<<<<<<< HEAD
     def test_ra_zeros_like(self):
         a = ra.RaggedArray([[True, False, True, False],
                             [False, True, False]])
@@ -351,7 +350,7 @@
 
         assert_array_equal(a.shape, b.shape)
         assert_array_equal(np.zeros_like(a), b)
-=======
+        
     def test_ra_operator_not_implemented(self):
 
         a = ra.RaggedArray([[True, False, True, False],
@@ -359,7 +358,6 @@
 
         with assert_raises(TypeError):
             a > 'asdfasdfasd'
->>>>>>> 0494b37d
 
 
 class TestParallelLoad(unittest.TestCase):
