--- conflicted
+++ resolved
@@ -114,11 +114,7 @@
         io.saveh(output_name, ragged_array)
 
 
-<<<<<<< HEAD
-def load(input_name, keys=None, stride=1):
-=======
-def load(input_name, keys=...):
->>>>>>> 51b61473
+def load(input_name, keys=..., stride=1):
     """Load a RaggedArray from the disk. If only 'arr_0' is present in
     the target file, a numpy array is loaded instead.
 
